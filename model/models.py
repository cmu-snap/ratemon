--- conflicted
+++ resolved
@@ -894,30 +894,19 @@
                  labels[i:i + num_per_bucket])
                 for i in range(0, num_samples, num_per_bucket)]]
         if self.graph:
-<<<<<<< HEAD
-            queue_occupancy_list = [queue_occupancy for queue_occupancy, _ in buckets]
-=======
             queue_occupancy_list = [
                 queue_occupancy for queue_occupancy, _ in buckets]
->>>>>>> 852cda5f
             fair_list = [fair] * len(buckets)
             x_axis = list(range(len(buckets)))
             pyplot.plot(x_axis, queue_occupancy_list, "b-")
             pyplot.plot(x_axis, fair_list, "g--")
             label_accuracy = [0] * len(buckets)
             bucketized_label = [0] * len(buckets)
-<<<<<<< HEAD
-            label_accuracy, bucketized_label = zip(*[
-                ((label, int(label >= SMOOTHING_THRESHOLD)) if queue_occupancy > fair[0] else
-                 (1.0 - label, int(label < SMOOTHING_THRESHOLD)))
-                for queue_occupancy, label in buckets])
-=======
             label_accuracy, bucketized_label = zip(
                 *(((label, int(label >= SMOOTHING_THRESHOLD))
                    if queue_occupancy > fair[0] else
                    (1.0 - label, int(label < SMOOTHING_THRESHOLD)))
                   for queue_occupancy, label in buckets))
->>>>>>> 852cda5f
             pyplot.plot(x_axis, label_accuracy, "r^")
             if x_lim is not None:
                 pyplot.xlim(x_lim)
@@ -1046,13 +1035,6 @@
                 path.join(out_dir, f"accuracy_vs_num-flows_{self.name}.pdf"))
             pyplot.close()
 
-<<<<<<< HEAD
-            # Plot throughput
-            bucketized_accuracy = self.__plot_throughput(dat_out_oracle, dat_out_classes,
-                                                         dat_out_raw, fair, 
-                                                         path.join(out_dir, f"throughtput_vs_fair_throughput_{self.name}.pdf"), 
-                                                         x_lim)
-=======
             # Plot queue occupancy.
             bucketized_accuracy = self.__plot_queue_occ(
                 dat_out_oracle, dat_out_classes, dat_out_raw, fair,
@@ -1061,7 +1043,6 @@
                 x_lim)
         else:
             bucketized_accuracy = float("NaN")
->>>>>>> 852cda5f
 
         # Analyze accuracy vs. unfairness for all flows and all
         # degrees of unfairness, for the Mathis Model oracle.
