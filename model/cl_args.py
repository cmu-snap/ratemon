""" Common command line arguments. """

import os
from os import path

import defaults
import models


def add_out(psr, psr_verify=lambda args: args):
    """
    Adds an "out-dir" argument to the provided ArgumentParser, and returns it.
    """
    def verify(args):
        out_dir = args.out_dir
        if not path.exists(out_dir):
            os.makedirs(out_dir)
        return args

    psr.add_argument(
        "--out-dir", default=".",
        help="The directory in which to store output files.", type=str)
    return psr, lambda args: verify(psr_verify(args))


def add_warmup(psr, psr_verify=lambda args: args):
    """
    Adds a "warmup-percent" argument to the provided ArgumentParser, and returns
    it.
    """
    def verify(args):
        warmup_prc = args.warmup_percent
        assert 0 <= warmup_prc < 100, \
            ("\"warmup-percent\" must be in the range [0, 100), but is: "
             f"{warmup_prc}")
        return args

    psr.add_argument(
        "--warmup-percent", default=defaults.DEFAULTS["warmup_percent"],
        help=("The percent of each experiment's datapoint to drop from the "
              "beginning."),
        type=float)
    return psr, lambda args: verify(psr_verify(args))


def add_num_exps(psr, psr_verify=lambda args: args):
    """
    Adds a "num-exps" argument to the provided ArgumentParser, and returns it.
    """
    def verify(args):
        num_exps = args.num_exps
        assert num_exps >= 0, \
            f"\"num-exps\" cannot be negative, but is: {num_exps}"
        return args

    psr.add_argument(
        "--num-exps", default=defaults.DEFAULTS["num_exps"],
        help="The number of experiments to consider.", required=False, type=int)
    return psr, lambda args: verify(psr_verify(args))


def add_standardize(psr, psr_verify=lambda args: args):
    """
    Adds a "standardize" argument to the provided ArgumentParser, and returns
    it.
    """
    psr.add_argument(
        "--standardize", action="store_true",
        help=("Standardize the data so that it has a mean of 0 and a variance "
              "of 1. Otherwise, data will be rescaled to the range [0, 1]."))
    # "standardize" does not require verification.
    return psr, psr_verify


def add_training(psr, psr_verify=lambda args: args):
    """
    Adds training-related arguments to the provided ArgumentParser, and returns
    it.
    """
    def verify(args):
        if args.early_stop:
            args.epochs = defaults.EPCS_MAX
        degree = args.degree
        assert degree >= 0, \
            ("\"degree\" must be an integer greater than or equal to 0, but "
             f"is: {degree}")
        max_iter = args.max_iter
        assert max_iter > 0, \
            f"\"max-iter\" must be greater than 0, but is: {max_iter}"
        folds = args.folds
        assert folds >= 2, f"\"folds\" must be at least 2, but is: {folds}"
        keep_prc = args.keep_percent
        assert 0 < keep_prc <= 100, \
            ("\"keep-percent\" must be in the range (0, 100], but is: "
             f"{keep_prc}")
        return args

<<<<<<< HEAD
    psr, psr_verify = add_num_exps(*add_common(psr, psr_verify))
=======
    psr, psr_verify = add_out(*add_standardize(psr, psr_verify))
>>>>>>> 896be91a
    psr.add_argument(
        "--data-dir",
        help=("The path to a directory containing the"
              "training/validation/testing data (required)."),
        required=True, type=str)
    psr.add_argument(
<<<<<<< HEAD
        "--keep-percent", default=defaults.DEFAULTS["keep_percent"],
        help="The percent of each experiment's datapoints to keep.", type=float)
=======
        "--training-data-percent", default=defaults.DEFAULTS["train_prc"],
        help="The percent of the total training data to use.", type=float)
>>>>>>> 896be91a
    psr.add_argument(
        "--no-rand", action="store_true", help="Use a fixed random seed.")
    psr.add_argument(
        "--model", choices=models.MODEL_NAMES,
        default=defaults.DEFAULTS["model"], help="The model to use.", type=str)
    psr.add_argument(
        "--epochs", default=defaults.DEFAULTS["epochs"],
        help="The number of epochs to train for.", type=int)
    psr.add_argument(
        "--num-gpus", default=defaults.DEFAULTS["num_gpus"],
        help="The number of GPUs to use.", type=int)
    psr.add_argument(
        "--train-batch", default=defaults.DEFAULTS["train_batch"],
        help="The batch size to use during training.", type=int)
    psr.add_argument(
        "--test-batch", default=defaults.DEFAULTS["test_batch"],
        help="The batch size to use during validation and testing.", type=int)
    psr.add_argument(
        "--lr", default=defaults.DEFAULTS["lr"],
        help="Learning rate for SGD training.", type=float)
    psr.add_argument(
        "--momentum", default=defaults.DEFAULTS["momentum"],
        help="Momentum for SGD training.", type=float)
    psr.add_argument(
        "--kernel", default=defaults.DEFAULTS["kernel"],
        choices=["linear", "poly", "rbf", "sigmoid"],
        help=("If the model is of type \"{models.SvmSklearnWrapper().name}\", "
              "then use this type kernel. Ignored otherwise."),
        type=str)
    psr.add_argument(
        "--degree", default=defaults.DEFAULTS["degree"],
        help=("If the model is of type \"{models.SvmSklearnWrapper().name()}\" "
              "and \"--kernel=poly\", then this is the degree of the "
              "polynomial that will be fit. Ignored otherwise."),
        type=int)
    psr.add_argument(
        "--penalty", default=defaults.DEFAULTS["penalty"], choices=["l1", "l2"],
        help=(f"If the model is of type \"{models.SvmSklearnWrapper().name}\", "
              "then use this type of regularization. Ignored otherwise."))
    psr.add_argument(
        "--max-iter", default=defaults.DEFAULTS["max_iter"],
        help=("If the model is an sklearn model, then this is the maximum "
              "number of iterations to use during the fitting process. Ignored "
              "otherwise."),
        type=int)
    psr.add_argument(
        "--rfe", choices=["None", "rfe", "rfecv"], default="None",
        help=(f"If the model is of type \"{models.LrSklearnWrapper().name}\" "
              f"or \"{models.LrCvSklearnWrapper().name}\", then this is the "
              "type of recursive feature elimination to use. Ignored "
              "otherwise."),
        type=str)
    psr.add_argument(
        "--folds", default=defaults.DEFAULTS["folds"],
        help=(f"If the model is of type \"{models.LrCvSklearnWrapper().name}\","
              " then use this number of cross-validation folds."),
        type=int)
    psr.add_argument(
        "--early-stop", action="store_true", help="Enable early stopping.")
    psr.add_argument(
        "--val-patience", default=defaults.DEFAULTS["val_patience"],
        help=("The number of times that the validation loss can increase "
              "before training is automatically aborted."),
        type=int)
    psr.add_argument(
        "--val-improvement-thresh",
        default=defaults.DEFAULTS["val_improvement_thresh"],
        help="Threshold for percept improvement in validation loss.",
        type=float)
    psr.add_argument(
        "--conf-trials", default=defaults.DEFAULTS["conf_trials"],
        help="The number of trials to run.", type=int)
    psr.add_argument(
        "--max-attempts", default=defaults.DEFAULTS["max_attempts"],
        help="The maximum number of failed training attempts to survive.",
        type=int)
    psr.add_argument(
        "--timeout-s", default=defaults.DEFAULTS["timeout_s"],
        help="Automatically stop training after this amount of time (seconds).",
        type=float)
    return psr, lambda args: verify(psr_verify(args))


def add_running(psr, psr_verify=lambda args: args):
    """
    Adds model execution--related arguments to the provided ArgumentParser, and
    returns it.
    """
    def verify(args):
        scl_prms_flp = args.scale_params
        assert path.exists(scl_prms_flp), \
            f"Scale parameters file does not exist: {scl_prms_flp}"
        return args

    psr, psr_verify = add_out(*add_standardize(*add_warmup(psr, psr_verify)))
    psr.add_argument(
        "--scale-params", help="The path to the input scaling parameters.",
        required=True, type=str)
    return psr, lambda args: verify(psr_verify(args))<|MERGE_RESOLUTION|>--- conflicted
+++ resolved
@@ -95,24 +95,15 @@
              f"{keep_prc}")
         return args
 
-<<<<<<< HEAD
-    psr, psr_verify = add_num_exps(*add_common(psr, psr_verify))
-=======
     psr, psr_verify = add_out(*add_standardize(psr, psr_verify))
->>>>>>> 896be91a
     psr.add_argument(
         "--data-dir",
         help=("The path to a directory containing the"
               "training/validation/testing data (required)."),
         required=True, type=str)
     psr.add_argument(
-<<<<<<< HEAD
-        "--keep-percent", default=defaults.DEFAULTS["keep_percent"],
-        help="The percent of each experiment's datapoints to keep.", type=float)
-=======
         "--training-data-percent", default=defaults.DEFAULTS["train_prc"],
         help="The percent of the total training data to use.", type=float)
->>>>>>> 896be91a
     psr.add_argument(
         "--no-rand", action="store_true", help="Use a fixed random seed.")
     psr.add_argument(
