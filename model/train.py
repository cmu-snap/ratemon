#!/usr/bin/env python3
"""
Based on:
https://pytorch.org/tutorials/beginner/blitz/cifar10_tutorial.html
https://blog.floydhub.com/long-short-term-memory-from-zero-to-hero-with-pytorch/
"""

import argparse
import copy
import functools
import json
import math
import multiprocessing
import os
from os import path
import pickle
import random
import sys
import time

import numpy as np
from numpy.lib import recfunctions
import torch

import cl_args
import defaults
import models
import utils


# The threshold of the new throughout to the old throughput above which a
# a training example will not be considered. I.e., the throughput must have
# decreased to less than this fraction of the original throughput for a
# training example to be considered.
NEW_TPT_TSH = 0.925
# Set to false to parse the simulations in sorted order.
SHUFFLE = True
# The number of times to log progress during one epoch.
LOGS_PER_EPC = 5
# The number of validation passes per epoch.
VALS_PER_EPC = 15


def scale_fets(dat, scl_grps, standardize=False):
    """
    Returns a copy of dat with the columns normalized. If standardize
    is True, then the scaling groups are normalized to a mean of 0 and
    a variance of 1. If standardize is False, then the scaling groups
    are normalized to the range [0, 1]. Also returns an array of shape
    (dat_all[0].shape[1], 2) where row i contains the scaling
    parameters of column i in dat. If standardize is True, then the
    scaling parameters are the mean and standard deviation of that
    column's scaling group. If standardize is False, then the scaling
    parameters are the min and max of that column's scaling group.
    """
    fets = dat.dtype.names
    assert fets is not None, \
        f"The provided array is not structured. dtype: {dat.dtype.descr}"
    assert len(scl_grps) == len(fets), \
        f"Invalid scaling groups ({scl_grps}) for dtype ({dat.dtype.descr})!"

    # Determine the unique scaling groups.
    scl_grps_unique = set(scl_grps)
    # Create an empty array to hold the min and max values (i.e.,
    # scaling parameters) for each scaling group.
    scl_grps_prms = np.empty((len(scl_grps_unique), 2), dtype="float64")
    # Function to reduce a structured array.
    rdc = (lambda fnc, arr:
           fnc(np.array(
               [fnc(arr[fet]) for fet in arr.dtype.names if fet != ""])))
    # Determine the min and the max of each scaling group.
    for scl_grp in scl_grps_unique:
        # Determine the features in this scaling group.
        scl_grp_fets = [fet for fet_idx, fet in enumerate(fets)
                        if scl_grps[fet_idx] == scl_grp]
        # Extract the columns corresponding to this scaling group.
        fet_values = dat[scl_grp_fets]
        # Record the min and max of these columns.
        scl_grps_prms[scl_grp] = [
            np.mean(utils.clean(fet_values))
            if standardize else rdc(np.min, fet_values),
            np.std(utils.clean(fet_values))
            if standardize else rdc(np.max, fet_values)
        ]

    # Create an empty array to hold the min and max values (i.e.,
    # scaling parameters) for each column (i.e., feature).
    scl_prms = np.empty((len(fets), 2), dtype="float64")
    # Create an empty array to hold the rescaled features.
    new = np.empty(dat.shape, dtype=dat.dtype)
    # Rescale each feature based on its scaling group's min and max.
    for fet_idx, fet in enumerate(fets):
        # Look up the parameters for this feature's scaling group.
        prm_1, prm_2 = scl_grps_prms[scl_grps[fet_idx]]
        # Store this min and max in the list of per-column scaling parameters.
        scl_prms[fet_idx] = np.array([prm_1, prm_2])
        fet_values = dat[fet]
        if standardize:
            # prm_1 is the mean and prm_2 is the standard deviation.
            scaled = (
                # Handle the rare case where the standard deviation is
                # 0 (meaning that all of the feature values are the
                # same), in which case return an array of zeros.
                np.zeros(
                    fet_values.shape, dtype=fet_values.dtype) if prm_2 == 0
                else (fet_values - prm_1) / prm_2)
        else:
            # prm_1 is the min and prm_2 is the max.
            scaled = (
                # Handle the rare case where the min and the max are
                # the same (meaning that all of the feature values are
                # the same.
                np.zeros(
                    fet_values.shape, dtype=fet_values.dtype) if prm_1 == prm_2
                else utils.scale(
                    fet_values, prm_1, prm_2, min_out=0, max_out=1))
        new[fet] = scaled

    return new, scl_prms


def process_sim(idx, total, net, sim_flp, tmp_dir, warmup_prc, keep_prc,
                sequential=False):
    """
    Loads and processes data from a single simulation.

    For logging purposes, "idx" is the index of this simulation amongst "total"
    simulations total. Uses "net" to determine the relevant input and output
    features. "sim_flp" is the path to the simulation file. The parsed results
    are stored in "tmp_dir". Drops the first "warmup_prc" percent of packets.
    Of the remaining packets, only "keep_prc" percent are kept. See
    utils.save_tmp_file() for the format of the results file.

    Returns the path to the results file and a descriptive utils.Sim object.
    """
    sim, dat = utils.load_sim(
        sim_flp, msg=f"{idx + 1:{f'0{len(str(total))}'}}/{total}")
    if dat is None:
        return None

    # Drop the first few packets so that we consider steady-state behavior only.
    dat = dat[math.floor(dat.shape[0] * warmup_prc / 100):]
    # Split each data matrix into two separate matrices: one with the input
    # features only and one with the output features only. The names of the
    # columns correspond to the feature names in in_spc and out_spc.
    assert net.in_spc, f"{net.name}: Empty in spec."
    num_out_fets = len(net.out_spc)
    # This is not a strict requirement from a modeling point of view,
    # but is assumed to make data processing easier.
    assert num_out_fets == 1, \
        (f"{net.name}: Out spec must contain a single feature, but actually "
         f"contains: {net.out_spc}")
    dat_in = recfunctions.repack_fields(dat[net.in_spc])
    dat_out = recfunctions.repack_fields(dat[net.out_spc])
    # Create a structured array to hold extra data that will not be
    # used as features but may be needed by the training/testing
    # process.
    raw_dtype = [typ for typ in dat.dtype.descr if typ[0] in net.out_spc][0][1]
    dtype = ([("raw", raw_dtype), ("num_flws", "int32")] +
             [typ for typ in dat.dtype.descr if typ[0] in defaults.EXTRA_FETS])
    dat_extra = np.empty(shape=dat.shape, dtype=dtype)
    dat_extra["raw"] = dat_out
    dat_extra["num_flws"].fill(sim.unfair_flws + sim.fair_flws)
    dat_extra = recfunctions.repack_fields(dat_extra)

    # Convert output features to class labels.
    dat_out = net.convert_to_class(sim, dat_out)

    # If the results contains NaNs or Infs, then discard this
    # simulation.
    def has_non_finite(arr):
        for fet in arr.dtype.names:
            if not np.isfinite(arr[fet]).all():
                print(
                    f"    Simulation {sim_flp} has NaNs of Infs in feature "
                    f"{fet}")
                return True
        return False
    if has_non_finite(dat_in) or has_non_finite(dat_out):
        return None

    # Verify data.
    assert dat_in.shape[0] == dat_out.shape[0], \
        f"{sim_flp}: Input and output should have the same number of rows."
    # Find the uniques classes in the output features and make sure
    # that they are properly formed. Assumes that dat_out is a
    # structured numpy array containing a column named "class".
    for cls in set(dat_out["class"].tolist()):
        assert 0 <= cls < net.num_clss, f"Invalid class: {cls}"

    # Transform the data as required by this specific model.
    dat_in, dat_out, dat_extra, scl_grps = net.modify_data(
        sim, dat_in, dat_out, dat_extra, sequential=sequential)

    # Select a fraction of the data.
    if keep_prc != 100:
        num_rows = dat_in.shape[0]
        num_to_pick = math.ceil(num_rows * keep_prc / 100)
        idxs = np.random.random_integers(0, num_rows - 1, num_to_pick)
        dat_in = dat_in[idxs]
        dat_out = dat_out[idxs]
        dat_extra = dat_extra[idxs]

    # To avoid errors with sending large matrices between processes,
    # store the results in a temporary file.
    dat_flp = path.join(tmp_dir, f"{path.basename(sim_flp)[:-4]}_tmp.npz")
    utils.save_tmp_file(
        dat_flp, dat_in, dat_out, dat_extra, scl_grps)
    return dat_flp, sim


def make_datasets(net, args, dat=None):
    """
    Parses the simulation files in data_dir and transforms them (e.g., by
    scaling) into the correct format for the network.

    If num_sims is not None, then this function selects the first num_sims
    simulations only. If shuffle is True, then the simulations will be parsed in
    sorted order. Use num_sims and shuffle=True together to simplify debugging.
    """
    if dat is None:
        # Find simulations.
        sims = args["sims"]
        if not sims:
            dat_dir = args["data_dir"]
            sims = [
                path.join(dat_dir, sim) for sim in sorted(os.listdir(dat_dir))]
        if SHUFFLE:
            # Set the random seed so that multiple parallel instances of
            # this script see the same random order.
            utils.set_rand_seed()
            random.shuffle(sims)
        num_sims = args["num_sims"]
        if num_sims is not None:
            num_sims_actual = len(sims)
            assert num_sims_actual >= num_sims, \
                (f"Insufficient simulations. Requested {num_sims}, but only "
                 f"{num_sims_actual} available.")
            sims = sims[:num_sims]
        tot_sims = len(sims)
        print(f"Found {tot_sims} simulations.")

        # Prepare temporary output directory. The output of parsing each
        # simulation it written to disk instead of being transfered
        # between processes because sometimes the data is too large for
        # Python to send between processes.
        tmp_dir = args["tmp_dir"]
        if tmp_dir is None:
            tmp_dir = args["out_dir"]
        if not path.isdir(tmp_dir):
            print(f"Temporary directory does not exist. Creating it: {tmp_dir}")
            os.makedirs(tmp_dir)

        # Parse simulations.
        sims_args = [
            (idx, tot_sims, net, sim, tmp_dir, args["warmup_percent"],
             args["keep_percent"])
            for idx, sim in enumerate(sims)]
        if defaults.SYNC or args["sync"]:
            dat_all = [process_sim(*sim_args) for sim_args in sims_args]
        else:
            with multiprocessing.Pool() as pol:
                # Each element of dat_all corresponds to a single simulation.
                dat_all = pol.starmap(process_sim, sims_args)
        # Throw away results from simulations that could not be parsed.
        dat_all = [dat for dat in dat_all if dat is not None]
        print(f"Discarded {tot_sims - len(dat_all)} simulations!")
        assert dat_all, "No valid simulations found!"
        dat_all, sims = zip(*dat_all)

        dat_all = [utils.load_tmp_file(flp) for flp in dat_all]
    else:
        dat_all, sims = dat

    # Validate data.
    dim_in = None
    dtype_in = None
    dim_out = None
    dtype_out = None
    dim_extra = None
    dtype_extra = None
    scl_grps = None
    for dat_in, dat_out, dat_extra, scl_grps_cur in dat_all:
        dim_in_cur = len(dat_in.dtype.names)
        dim_out_cur = len(dat_out.dtype.names)
        dim_extra_cur = len(dat_extra.dtype.names)
        dtype_in_cur = dat_in.dtype
        dtype_out_cur = dat_out.dtype
        dtype_extra_cur = dat_extra.dtype
        if dim_in is None:
            dim_in = dim_in_cur
        if dim_out is None:
            dim_out = dim_out_cur
        if dim_extra is None:
            dim_extra = dim_extra_cur
        if dtype_in is None:
            dtype_in = dtype_in_cur
        if dtype_out is None:
            dtype_out = dtype_out_cur
        if dtype_extra is None:
            dtype_extra = dtype_extra_cur
        if scl_grps is None:
            scl_grps = scl_grps_cur
        assert dim_in_cur == dim_in, \
            f"Invalid input feature dim: {dim_in_cur} != {dim_in}"
        assert dim_out_cur == dim_out, \
            f"Invalid output feature dim: {dim_out_cur} != {dim_out}"
        assert dim_extra_cur == dim_extra, \
            f"Invalid extra data dim: {dim_extra_cur} != {dim_extra}"
        assert dtype_in_cur == dtype_in, \
            f"Invalud input dtype: {dtype_in_cur} != {dtype_in}"
        assert dtype_out_cur == dtype_out, \
            f"Invalid output dtype: {dtype_out_cur} != {dtype_out}"
        assert dtype_extra_cur == dtype_extra, \
            f"Invalid extra data dtype: {dtype_extra_cur} != {dtype_extra}"
        assert (scl_grps_cur == scl_grps).all(), \
            f"Invalid scaling groups: {scl_grps_cur} != {scl_grps}"
    assert dim_in is not None, "Unable to compute input feature dim!"
    assert dim_out is not None, "Unable to compute output feature dim!"
    assert dim_extra is not None, "Unable to compute extra data dim!"
    assert dtype_in is not None, "Unable to compute input dtype!"
    assert dtype_out is not None, "Unable to compute output dtype!"
    assert dtype_extra is not None, "Unable to compute extra data dtype!"
    assert scl_grps is not None, "Unable to compte scaling groups!"

    # Build combined feature lists.
<<<<<<< HEAD
    dat_in_all, dat_out_all, dat_out_all_raw, dat_out_all_oracle, _ = zip(
        *dat_all)
    # Determine the number of flows in each example.
    num_flws = [sim.unfair_flws + sim.other_flws for sim in sims]
    num_flws = [
        np.array([num_flws_] * dat_in.shape[0], dtype=[("num_flws", "int")])
        for num_flws_, dat_in in zip(num_flws, dat_in_all)]
    num_flws = np.concatenate(num_flws, axis=0)
=======
    dat_in_all, dat_out_all, dat_extra_all, _ = zip(*dat_all)
>>>>>>> 04da1290
    # Stack the arrays.
    dat_in_all = np.concatenate(dat_in_all, axis=0)
    dat_out_all = np.concatenate(dat_out_all, axis=0)
    dat_extra_all = np.concatenate(dat_extra_all, axis=0)

    # Convert all instances of -1 (feature value unknown) to the mean
    # for that feature.
    bad_fets = []
    for fet in dat_in_all.dtype.names:
        fet_values = dat_in_all[fet]
        if (fet_values == -1).all():
            bad_fets.append(fet)
            continue
        dat_in_all[fet] = np.where(
            fet_values == -1, np.mean(fet_values), fet_values)
        assert (dat_in_all[fet] != -1).all(), f"Found \"-1\" in feature: {fet}"
    assert not bad_fets, f"Features contain only \"-1\": {bad_fets}"

    # Scale input features. Do this here instead of in process_sim()
    # because all of the features must be scaled using the same
    # parameters.
    dat_in_all, prms_in = scale_fets(dat_in_all, scl_grps, args["standardize"])

    # # Check if any of the data is malformed and discard features if
    # # necessary.
    # fets = []
    # for fet in dat_in_all.dtype.names:
    #     fet_values = dat_in_all[fet]
    #     if ((not np.isnan(fet_values).any()) and
    #             (not np.isinf(fet_values).any())):
    #         fets.append(fet)
    #     else:
    #         print(f"Discarding: {fet}")
    # dat_in_all = dat_in_all[fets]

<<<<<<< HEAD
    return (
        dat_in_all, dat_out_all, dat_out_all_raw, dat_out_all_oracle, num_flws,
        prms_in)
=======
    return dat_in_all, dat_out_all, dat_extra_all, prms_in
>>>>>>> 04da1290


def gen_data(net, args, dat_flp, scl_prms_flp, dat=None, save_data=True):
    """ Generates training data and optionally saves it. """
    dat_in, dat_out, dat_extra, scl_prms = make_datasets(net, args, dat)
    # Save the processed data so that we do not need to process it again.
    if save_data:
        utils.save(dat_flp, dat_in, dat_out, dat_extra)
    # Save scaling parameters.
    print(f"Saving scaling parameters: {scl_prms_flp}")
    with open(scl_prms_flp, "w") as fil:
        json.dump(scl_prms.tolist(), fil)
    return dat_in, dat_out, dat_extra


def split_data(net, dat_in, dat_out, dat_extra, bch_trn, bch_tst,
               use_val=False):
    """
    Divides the input and output data into training, validation, and
    testing sets and constructs data loaders.
    """
    print("Creating train/val/test data...")

    fets = dat_in.dtype.names
    # Keep track of the dtype of dat_extra so that we can recreate it
    # as a structured array.
    extra_dtype = dat_extra.dtype.descr
    # Destroy columns names to make merging the matrices easier. I.e.,
    # convert from structured to regular numpy arrays.
    dat_in = utils.clean(dat_in)
    dat_out = utils.clean(dat_out)
    dat_extra = utils.clean(dat_extra)
    # Shuffle the data to ensure that the training, validation, and
    # test sets are uniformly sampled. To shuffle all of the arrays
    # together, we must first merge them into a combined matrix.
    num_cols_in = dat_in.shape[1]
    merged = np.concatenate(
        (dat_in, dat_out, dat_extra), axis=1)
    np.random.shuffle(merged)
    dat_in = merged[:, :num_cols_in]
    dat_out = merged[:, num_cols_in]
    # Rebuilding dat_extra is more complicated because we need it to
    # be a structed array (for ease of use).
    num_exps = dat_in.shape[0]
    dat_extra = np.empty((num_exps,), dtype=extra_dtype)
    num_cols = merged.shape[1]
    num_cols_extra = num_cols - (num_cols_in + 1)
    extra_names = dat_extra.dtype.names
    num_cols_extra_expected = len(extra_names)
    assert num_cols_extra == num_cols_extra_expected, \
        (f"Error while reassembling \"dat_extra\". {num_cols_extra} columns "
         f"does not match {num_cols_extra_expected} expected columns: "
         f"{extra_names}")
    for name, merged_idx in zip(extra_names, range(num_cols_in + 1, num_cols)):
        dat_extra[name] = merged[:, merged_idx]

    # 50% for training, 20% for validation, 30% for testing.
    num_val = int(round(num_exps * 0.2)) if use_val else 0
    num_tst = int(round(num_exps * 0.3))
    print((f"    Data - train: {num_exps - num_val - num_tst}, val: {num_val}, "
           f"test: {num_tst}"))
    # Validation.
    dat_val_in = dat_in[:num_val]
    dat_val_out = dat_out[:num_val]
    dat_val_extra = dat_extra[:num_val]
    # Testing.
    dat_tst_in = dat_in[num_val:num_val + num_tst]
    dat_tst_out = dat_out[num_val:num_val + num_tst]
    dat_tst_extra = dat_extra[num_val:num_val + num_tst]
    # Training.
    dat_trn_in = dat_in[num_val + num_tst:]
    dat_trn_out = dat_out[num_val + num_tst:]
    dat_trn_extra = dat_extra[num_val + num_tst:]

    # Create the dataloaders.
    dataset_trn = utils.Dataset(fets, dat_trn_in, dat_trn_out, dat_trn_extra)
    ldr_trn = (
        torch.utils.data.DataLoader(
            dataset_trn, batch_size=bch_tst, shuffle=True, drop_last=False)
        if isinstance(net, models.SvmSklearnWrapper)
        else torch.utils.data.DataLoader(
            dataset_trn,
            batch_sampler=utils.BalancedSampler(
                dataset_trn, bch_trn, drop_last=False)))
    ldr_val = (
        torch.utils.data.DataLoader(
            utils.Dataset(fets, dat_val_in, dat_val_out, dat_val_extra),
            batch_size=bch_tst, shuffle=False, drop_last=False)
        if use_val else None)
    ldr_tst = torch.utils.data.DataLoader(
        utils.Dataset(fets, dat_tst_in, dat_tst_out, dat_tst_extra),
        batch_size=bch_tst, shuffle=False, drop_last=False)
    return ldr_trn, ldr_val, ldr_tst


def init_hidden(net, bch, dev):
    """
    Initialize the hidden state. The hidden state is what gets built
    up over time as the LSTM processes a sequence. It is specific to a
    sequence, and is different than the network's weights. It needs to
    be reset for every new sequence.
    """
    hidden = net.init_hidden(bch)
    hidden[0].to(dev)
    hidden[1].to(dev)
    return hidden


def inference(ins, labs, net_raw, dev,
              hidden=(torch.zeros(()), torch.zeros(())), los_fnc=None):
    """
    Runs a single inference pass. Returns the output of net, or the
    loss if los_fnc is not None.
    """
    # Move input and output data to the proper device.
    ins = ins.to(dev)
    labs = labs.to(dev)

    if isinstance(net_raw, models.Lstm):
        # LSTMs want the sequence length to be first and the batch
        # size to be second, so we need to flip the first and
        # second dimensions:
        #   (batch size, sequence length, LSTM.in_dim) to
        #   (sequence length, batch size, LSTM.in_dim)
        ins = ins.transpose(0, 1)
        # Reduce the labels to a 1D tensor.
        # TODO: Explain this better.
        labs = labs.transpose(0, 1).view(-1)
        # The forward pass.
        out, hidden = net_raw(ins, hidden)
    else:
        # The forward pass.
        out = net_raw(ins)
    if los_fnc is None:
        return out, hidden
    return los_fnc(out, labs), hidden


def train(net, num_epochs, ldr_trn, ldr_val, dev, ely_stp, val_pat_max, out_flp,
          val_imp_thresh, tim_out_s, opt_params):
    """ Trains a model. """
    print("Training...")
    los_fnc = net.los_fnc()
    opt = net.opt(net.net.parameters(), **opt_params)
    # If using early stopping, then this is the lowest validation loss
    # encountered so far.
    los_val_min = None
    # If using early stopping, then this tracks the *remaining* validation
    # patience (initially set to the maximum amount of patience). This is
    # decremented for every validation pass that does not improve the
    # validation loss by at least val_imp_thresh percent. When this reaches
    # zero, training aborts.
    val_pat = val_pat_max
    # The number of batches per epoch.
    num_bchs_trn = len(ldr_trn)
    # Print a lot statement every few batches.
    if LOGS_PER_EPC == 0:
        # Disable logging.
        bchs_per_log = sys.maxsize
    else:
        bchs_per_log = math.ceil(num_bchs_trn / LOGS_PER_EPC)
    # Perform a validation pass every few batches.
    assert not ely_stp or VALS_PER_EPC > 0, \
        f"Early stopping configured with erroneous VALS_PER_EPC: {VALS_PER_EPC}"
    bchs_per_val = math.ceil(num_bchs_trn / VALS_PER_EPC)
    if ely_stp:
        print(f"Will validate after every {bchs_per_val} batches.")

    tim_srt_s = time.time()
    # Loop over the dataset multiple times...
    for epoch_idx in range(num_epochs):
        tim_del_s = time.time() - tim_srt_s
        if tim_out_s != 0 and tim_del_s > tim_out_s:
            print((f"Training timed out after after {epoch_idx} epochs "
                   f"({tim_del_s:.2f} seconds)."))
            break

        # For each batch...
        for bch_idx_trn, (ins, labs) in enumerate(ldr_trn, 0):
            if bch_idx_trn % bchs_per_log == 0:
                print(f"Epoch: {epoch_idx + 1:{f'0{len(str(num_epochs))}'}}/"
                      f"{'?' if ely_stp else num_epochs}, batch: "
                      f"{bch_idx_trn + 1:{f'0{len(str(num_bchs_trn))}'}}/"
                      f"{num_bchs_trn}", end=" ")
            # Initialize the hidden state for every new sequence.
            hidden = init_hidden(net, bch=ins.size()[0], dev=dev)
            # Zero out the parameter gradients.
            opt.zero_grad()
            loss, hidden = inference(ins, labs, net.net, dev, hidden, los_fnc)
            # The backward pass.
            loss.backward()
            opt.step()
            if bch_idx_trn % bchs_per_log == 0:
                print(f"    Training loss: {loss:.5f}")

            # Run on validation set, print statistics, and (maybe) checkpoint
            # every VAL_PER batches.
            if ely_stp and not bch_idx_trn % bchs_per_val:
                print("    Validation pass:")
                # For efficiency, convert the model to evaluation mode.
                net.net.eval()
                with torch.no_grad():
                    los_val = 0
                    for bch_idx_val, (ins_val, labs_val) in enumerate(ldr_val):
                        print(
                            "    Validation batch: "
                            f"{bch_idx_val + 1}/{len(ldr_val)}")
                        # Initialize the hidden state for every new sequence.
                        hidden = init_hidden(net, bch=ins.size()[0], dev=dev)
                        los_val += inference(
                            ins_val, labs_val, net.net, dev, hidden,
                            los_fnc)[0].item()
                # Convert the model back to training mode.
                net.net.train()

                if los_val_min is None:
                    los_val_min = los_val
                # Calculate the percent improvement in the validation loss.
                prc = (los_val_min - los_val) / los_val_min * 100
                print(f"    Validation error improvement: {prc:.2f}%")

                # If the percent improvement in the validation loss is greater
                # than a small threshold, then take this as the new best version
                # of the model.
                if prc > val_imp_thresh:
                    # This is the new best version of the model.
                    los_val_min = los_val
                    # Reset the validation patience.
                    val_pat = val_pat_max
                    # Save the new best version of the model. Convert the
                    # model to Torch Script first.
                    torch.jit.save(torch.jit.script(net.net), out_flp)
                else:
                    val_pat -= 1
                    if path.exists(out_flp):
                        # Resume training from the best model.
                        net.net = torch.jit.load(out_flp)
                        net.net.to(dev)
                if val_pat <= 0:
                    print(f"Stopped after {epoch_idx + 1} epochs")
                    return net
    if not ely_stp:
        # Save the final version of the model. Convert the model to Torch Script
        # first.
        print(f"Saving final model: {out_flp}")
        torch.jit.save(torch.jit.script(net.net), out_flp)
    return net


def test(net, ldr_tst, dev):
    """ Tests a model. """
    print("Testing...")
    # The number of testing samples that were predicted correctly.
    num_correct = 0
    # Total testing samples.
    total = 0
    num_bchs_tst = len(ldr_tst)
    # For efficiency, convert the model to evaluation mode.
    net.net.eval()
    with torch.no_grad():
        for bch_idx, (ins, labs) in enumerate(ldr_tst):
            print(f"Test batch: {bch_idx + 1:{f'0{len(str(num_bchs_tst))}'}}/"
                  f"{num_bchs_tst}")
            if isinstance(net, models.LstmWrapper):
                bch_tst, seq_len, _ = ins.size()
            else:
                bch_tst, _ = ins.size()
                seq_len = 1
            # Initialize the hidden state for every new sequence.
            hidden = init_hidden(net, bch=bch_tst, dev=dev)
            # Run inference. The first element of the output is the
            # number of correct predictions.
            num_correct += inference(
                ins, labs, net.net, dev, hidden, los_fnc=net.check_output)[0]
            total += bch_tst * seq_len
    # Convert the model back to training mode.
    net.net.train()
    acc_tst = num_correct / total
    print(f"Test accuracy: {acc_tst * 100:.2f}%")
    return acc_tst


<<<<<<< HEAD
def run_sklearn(args, dat_in, dat_out, dat_out_raw, dat_out_oracle, num_flws,
                out_dir, out_flp):
=======
def run_sklearn(args, dat_in, dat_out, dat_extra, out_dir, out_flp):
>>>>>>> 04da1290
    """
    Trains an sklearn model according to the supplied parameters. Returns the
    test error (lower is better).
    """
    # Construct the model.
    print("Building model...")
    net = models.MODELS[args["model"]]()
    net.new(**{param: args[param] for param in net.params})
    # Split the data into training, validation, and test loaders.
    ldr_trn, _, ldr_tst = split_data(
        net, dat_in, dat_out, dat_extra, args["train_batch"],
        args["test_batch"])
    # Training.
    print("Training...")
    tim_srt_s = time.time()
    net.train(*(ldr_trn.dataset.raw()[1:3]))
    tim_trn_s = time.time() - tim_srt_s
    print(f"Finished training - time: {tim_trn_s:.2f} seconds")
    del ldr_trn
    # Save the model.
    print(f"Saving final model: {out_flp}")
    with open(out_flp, "wb") as fil:
        pickle.dump(net.net, fil)
    # Testing.
    print("Testing...")
    tim_srt_s = time.time()
    # Select the first return value, which is the overall accuracy.
    acc_tst = net.test(
        *ldr_tst.dataset.raw(),
        graph_prms={
            "out_dir": out_dir, "sort_by_unfairness": True, "dur_s": None})[0]
    print(f"Finished testing - time: {time.time() - tim_srt_s:.2f} seconds")
    del ldr_tst
    return acc_tst, tim_trn_s


<<<<<<< HEAD
def run_torch(args, dat_in, dat_out, dat_out_raw, dat_out_oracle, num_flws,
              out_dir, out_flp):
=======
def run_torch(args, dat_in, dat_out, dat_extra, out_dir, out_flp):
>>>>>>> 04da1290
    """
    Trains a PyTorch model according to the supplied parameters. Returns the
    test error (lower is better).
    """
    # Instantiate and configure the network. Move it to the proper device.
    net = models.MODELS[args["model"]]()
    net.new()
    num_gpus = torch.cuda.device_count()
    num_gpus_to_use = args["num_gpus"]
    if num_gpus >= num_gpus_to_use > 1:
        net.net = torch.nn.DataParallel(net.net)
    dev = torch.device("cuda:0" if num_gpus >= num_gpus_to_use > 0 else "cpu")
    net.net.to(dev)

    # Split the data into training, validation, and test loaders.
    ldr_trn, ldr_val, ldr_tst = split_data(
        net, dat_in, dat_out, dat_extra, args["train_batch"],
        args["test_batch"])

    # Explicitly move the training (and maybe validation) data to the target
    # device.
    ldr_trn.dataset.to(dev)
    ely_stp = args["early_stop"]
    if ely_stp:
        ldr_val.dataset.to(dev)

    # Training.
    tim_srt_s = time.time()
    net = train(
        net, args["epochs"], ldr_trn, ldr_val, dev, args["early_stop"],
        args["val_patience"], out_flp, args["val_improvement_thresh"],
        args["timeout_s"],
        opt_params={param: args[param] for param in net.params})
    tim_trn_s = time.time() - tim_srt_s
    print(f"Finished training - time: {tim_trn_s:.2f} seconds")

    # Explicitly delete the training and validation data so that they are
    # removed from the target device.
    del ldr_trn
    del ldr_val
    # This is necessary for the GPU memory to be released.
    torch.cuda.empty_cache()

    # Read the best version of the model from disk.
    net.net = torch.jit.load(out_flp)
    net.net.to(dev)

    # Testing.
    ldr_tst.dataset.to(dev)
    tim_srt_s = time.time()
    acc_tst = test(net, ldr_tst, dev)
    print(f"Finished testing - time: {time.time() - tim_srt_s:.2f} seconds")
    del ldr_tst
    torch.cuda.empty_cache()
    return acc_tst, tim_trn_s


def prepare_args(args_):
    """ Updates the default arguments with the specified values. """
    # Initially, accept all default values. Then, override the defaults with
    # any manually-specified values. This allows the caller to specify values
    # only for parameters that they care about while ensuring that all
    # parameters have values.
    args = copy.copy(defaults.DEFAULTS)
    args.update(args_)
    return args


def run_trials(args):
    """
    Run args["conf_trials"] trials and survive args["max_attempts"] failed
    attempts.
    """
    print(f"Arguments: {args}")

    if args["no_rand"]:
        utils.set_rand_seed()

    out_dir = args["out_dir"]
    if not path.isdir(out_dir):
        print(f"Output directory does not exist. Creating it: {out_dir}")
        os.makedirs(out_dir)
    net_tmp = models.MODELS[args["model"]]()
    # Verify that the necessary supplemental parameters are present.
    for param in net_tmp.params:
        assert param in args, f"\"{param}\" not in args: {args}"
    # Assemble the output filepath.
    out_flp = path.join(
        args["out_dir"],
        (utils.args_to_str(args, order=sorted(defaults.DEFAULTS.keys()))
        ) + (
            # Determine the proper extension based on the type of
            # model.
            ".pickle" if isinstance(net_tmp, models.SvmSklearnWrapper)
            else ".pth"))
    # If custom features are specified, then overwrite the model's
    # default features.
    fets = args["features"]
    if fets:
        net_tmp.in_spc = fets
    else:
        args["features"] = net_tmp.in_spc
    # If a trained model file already exists, then delete it.
    if path.exists(out_flp):
        os.remove(out_flp)

    # Load or geenrate training data.
    dat_flp = path.join(out_dir, "data.npz")
    scl_prms_flp = path.join(out_dir, "scale_params.json")
    # Check for the presence of both the data and the scaling
    # parameters because the resulting model is useless without the
    # proper scaling parameters.
    if (not args["regen_data"] and path.exists(dat_flp) and
            path.exists(scl_prms_flp)):
        print("Found existing data!")
        dat_in, dat_out, dat_extra = utils.load(dat_flp)
        dat_in_shape = dat_in.shape
        dat_out_shape = dat_out.shape
        assert dat_in_shape[0] == dat_out_shape[0], \
            f"Data has invalid shapes! in: {dat_in_shape}, out: {dat_out_shape}"
    else:
        print("Regenerating data...")
        dat_in, dat_out, dat_extra = gen_data(
            net_tmp, args, dat_flp, scl_prms_flp)
    print(f"Number of input features: {len(dat_in.dtype.names)}")

    # Visualaize the ground truth data.
    utils.visualize_classes(net_tmp, dat_out)

    # TODO: Parallelize attempts.
    trls = args["conf_trials"]
    apts = 0
    apts_max = args["max_attempts"]
    ress = []
    while trls > 0 and apts < apts_max:
        apts += 1
        res = (
            run_sklearn
            if isinstance(net_tmp, models.SvmSklearnWrapper)
<<<<<<< HEAD
            else run_torch)(
                args, dat_in, dat_out, dat_out_raw, dat_out_oracle, num_flws,
                out_dir, out_flp)
=======
            else run_torch)(args, dat_in, dat_out, dat_extra, out_dir, out_flp)
>>>>>>> 04da1290
        if res[0] == 100:
            print(
                (f"Training failed (attempt {apts}/{apts_max}). Trying again!"))
        else:
            ress.append(res)
            trls -= 1
    if ress:
        print(("Resulting accuracies: "
               f"{', '.join([f'{acc:.2f}' for acc, _ in ress])}"))
        max_acc, tim_s = max(ress, key=lambda p: p[0])
        print(f"Maximum accuracy: {max_acc:.2f}")
        # Return the minimum error instead of the maximum accuracy.
        return 1 - max_acc, tim_s
    print(f"Model cannot be trained with args: {args}")
    return float("NaN"), float("NaN")


def run_cnf(cnf, gate_func=None, post_func=None):
    """ Evaluate a single configuration. """
    func = run_trials
    # Optionally decide whether to run a configuration.
    if gate_func is not None:
        func = functools.partial(gate_func, func=func)
    res = func(cnf)
    # Optionally process the output of each configuration.
    if post_func is not None:
        res = post_func(cnf, res)
    return res


def run_cnfs(cnfs, sync=False, gate_func=None, post_func=None):
    """
    Evaluates many configurations. Assumes that the arguments have already been
    processed with prepare_args().
    """
    num_cnfs = len(cnfs)
    print(f"Training {num_cnfs} configurations.")
    # The configurations themselves should execute synchronously if
    # and only if sync is False or the configuration is explicity
    # configured to run synchronously.
    cnfs = zip(
        [{**cnf,
          "sync": (not sync) or cnf.get("sync", defaults.DEFAULTS["sync"])}
         for cnf in cnfs],
        [gate_func,] * num_cnfs, [post_func,] * num_cnfs)

    if defaults.SYNC:
        res = [run_cnf(*cnf) for cnf in cnfs]
    else:
        with multiprocessing.Pool(processes=3) as pol:
            res = pol.starmap(run_cnf, cnfs)
    return res


def main():
    """ This program's entrypoint. """
    # Parse command line arguments.
    psr = argparse.ArgumentParser(description="An LSTM training framework.")
    psr.add_argument(
        "--graph", action="store_true",
        help=("If the model is an sklearn model, then analyze and graph the "
              "testing results."))
    psr, psr_verify = cl_args.add_training(psr)
    args = vars(psr_verify(psr.parse_args()))
    # Verify that all arguments are reflected in defaults.DEFAULTS.
    for arg in args.keys():
        assert arg in defaults.DEFAULTS, \
            f"Argument {arg} missing from defaults.DEFAULTS!"
    run_trials(prepare_args(args))


if __name__ == "__main__":
    main()<|MERGE_RESOLUTION|>--- conflicted
+++ resolved
@@ -324,18 +324,7 @@
     assert scl_grps is not None, "Unable to compte scaling groups!"
 
     # Build combined feature lists.
-<<<<<<< HEAD
-    dat_in_all, dat_out_all, dat_out_all_raw, dat_out_all_oracle, _ = zip(
-        *dat_all)
-    # Determine the number of flows in each example.
-    num_flws = [sim.unfair_flws + sim.other_flws for sim in sims]
-    num_flws = [
-        np.array([num_flws_] * dat_in.shape[0], dtype=[("num_flws", "int")])
-        for num_flws_, dat_in in zip(num_flws, dat_in_all)]
-    num_flws = np.concatenate(num_flws, axis=0)
-=======
     dat_in_all, dat_out_all, dat_extra_all, _ = zip(*dat_all)
->>>>>>> 04da1290
     # Stack the arrays.
     dat_in_all = np.concatenate(dat_in_all, axis=0)
     dat_out_all = np.concatenate(dat_out_all, axis=0)
@@ -371,13 +360,7 @@
     #         print(f"Discarding: {fet}")
     # dat_in_all = dat_in_all[fets]
 
-<<<<<<< HEAD
-    return (
-        dat_in_all, dat_out_all, dat_out_all_raw, dat_out_all_oracle, num_flws,
-        prms_in)
-=======
     return dat_in_all, dat_out_all, dat_extra_all, prms_in
->>>>>>> 04da1290
 
 
 def gen_data(net, args, dat_flp, scl_prms_flp, dat=None, save_data=True):
@@ -660,12 +643,7 @@
     return acc_tst
 
 
-<<<<<<< HEAD
-def run_sklearn(args, dat_in, dat_out, dat_out_raw, dat_out_oracle, num_flws,
-                out_dir, out_flp):
-=======
 def run_sklearn(args, dat_in, dat_out, dat_extra, out_dir, out_flp):
->>>>>>> 04da1290
     """
     Trains an sklearn model according to the supplied parameters. Returns the
     test error (lower is better).
@@ -702,12 +680,7 @@
     return acc_tst, tim_trn_s
 
 
-<<<<<<< HEAD
-def run_torch(args, dat_in, dat_out, dat_out_raw, dat_out_oracle, num_flws,
-              out_dir, out_flp):
-=======
 def run_torch(args, dat_in, dat_out, dat_extra, out_dir, out_flp):
->>>>>>> 04da1290
     """
     Trains a PyTorch model according to the supplied parameters. Returns the
     test error (lower is better).
@@ -847,13 +820,7 @@
         res = (
             run_sklearn
             if isinstance(net_tmp, models.SvmSklearnWrapper)
-<<<<<<< HEAD
-            else run_torch)(
-                args, dat_in, dat_out, dat_out_raw, dat_out_oracle, num_flws,
-                out_dir, out_flp)
-=======
             else run_torch)(args, dat_in, dat_out, dat_extra, out_dir, out_flp)
->>>>>>> 04da1290
         if res[0] == 100:
             print(
                 (f"Training failed (attempt {apts}/{apts_max}). Trying again!"))
