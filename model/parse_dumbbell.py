#! /usr/bin/env python3
"""Parses the pcap file of dumbbell topology. """

import argparse
import itertools
import multiprocessing
import os
from os import path
import time
from collections import deque

import numpy as np

import utils


# Whether to parse PCAP files synchronously or in parallel.
SYNC = False

# Assemble the output dtype.
#
# These metrics do not change.
REGULAR = [
    ("seq", "int32"),
    ("arrival time", "int32"),
    ("inter-arrival time", "int32"),
<<<<<<< HEAD
    ("true RTT ratio", "float")
=======
    ("RTT ratio", "float")
>>>>>>> 5620eda7
]
# These metrics are exponentially-weighted moving averages (EWMAs),
# that are recorded for various values of alpha.
EWMAS = [
    ("RTT ratio ewma", "float"),
    ("inter-arrival time ewma", "float"),
    ("loss rate ewma", "float"),
    ("queue occupancy ewma", "float")
]
# These metrics are calculated over an window of packets, for varies
# window sizes.
WINDOWED = [
    ("average inter-arrival time windowed", "float"),
    ("loss rate windowed", "float"),
    ("queue occupancy windowed", "float")
]
# The alpha values at which to evaluate the EWMA metrics.
ALPHAS = [i / 10 for i in range(11)]
# The window durations (multiples of the minimum RTT) at which to
# evaluate the window-based metrics.
WINDOWS = [2**i for i in range(0, 11, 2)]
# The final dtype combines each metric at multiple granularities.
def make_ewma_metric(metric, alpha):
    return f"{metric}-alpha{alpha}"
def make_win_metric(metric, win):
    return f"{metric}-minRtt{win}"
DTYPE = (REGULAR +
         [(make_ewma_metric(metric, alpha), typ)
          for (metric, typ), alpha in itertools.product(EWMAS, ALPHAS)] +
         [(make_win_metric(metric, win), typ)
          for (metric, typ), win in itertools.product(WINDOWED, WINDOWS)])


def update_ewma(prev, new, alpha):
    return alpha * new + (1 - alpha) * prev


def get_metric(substr, metrics):
    candidates = [metric for metric in metrics if substr in metric]
    assert len(candidates) == 1, \
        f"More than one candidate for substring \"{substr}\": {candidates}"
    return candidates[0]


def parse_pcap(sim_dir, out_dir):
    """Parse a PCAP file.
    Writes a npz file that contains the sequence number, RTT ratio,
    inter-arrival time, loss rate, and queue occupency percentage in
    the last n RTT (default set to be 2 RTT).
    """
    print(f"Parsing: {sim_dir}")
    sim = utils.Sim(sim_dir)
    assert sim.unfair_flws > 0, f"No unfair flows to analyze: {sim_dir}"

    # Construct the output filepaths.
    out_flp = path.join(out_dir, f"{sim.name}.npz")
    # If the output file exists, then we do not need to parse this file.
    if path.exists(out_flp):
        print(f"    Already parsed: {sim_dir}")
        return

    # Process PCAP files from unfair senders and receivers

    unfair_flws = []
    min_rtts_us = []

    for unfair_idx in range(sim.unfair_flws):
        one_way_us = sim.btl_delay_us + 2 * sim.edge_delays[unfair_idx] * 1.0
        min_rtt_us = one_way_us * 2
        min_rtts_us.append(min_rtt_us)

        # (Seq, timestamp)
        send_pkts = utils.parse_packets_endpoint(
            path.join(sim_dir, f"{sim.name}-{unfair_idx + 2}-0.pcap"),
            sim.payload_B)
        recv_pkts = utils.parse_packets_endpoint(
            path.join(
                sim_dir,
                f"{sim.name}-{unfair_idx + 2 + sim.unfair_flws + sim.other_flws}-0.pcap"),
            sim.payload_B)

        # State that the windowed metrics need to track across packets.
        windowed_state = {win: {
<<<<<<< HEAD
            "window_start": 0
            "loss_queue": deque()
=======
            "window_start": 0,
            "loss_queue": deque(),
            "window_pkt_count": 0,
            "router_window_start": 0

>>>>>>> 5620eda7
            } for win in WINDOWS}

        # Number of packet loss up to the current processing packet
        packet_loss = 0

        # Final output.
        output = np.empty(len(recv_pkts), dtype=DTYPE)

        for j, recv_pkt in enumerate(recv_pkts):

            # Regular metrics.
            recv_pkt_seq = recv_pkt[0]
            output[j]["seq"] = recv_pkt_seq
            curr_recv_time = recv_pkt[1]
            output[j]["arrival time"] = curr_recv_time
            if j > 0:
                interarrival_time = curr_recv_time - recv_pkts[j - 1][1]
            else:
                interarrival_time = 0
            output[j]["inter-arrival time"] = interarrival_time

<<<<<<< HEAD
=======
            # Process packet loss -
>>>>>>> 5620eda7
            # Count the number of dropped packets by checking if the
            # sequence numbers at sender and receiver are the same. If
            # not, the packet is dropped, and the packet_loss counter
            # increases by one to keep the index offset at sender
            send_pkt_seq = send_pkts[j + packet_loss][0]
            prev_loss = packet_loss
            while send_pkt_seq != recv_pkt_seq:
                # Packet loss
                packet_loss += 1
                send_pkt_seq = send_pkts[j + packet_loss][0]
<<<<<<< HEAD
            curr_loss = packet_loss - prev_loss

            # Calculate the true RTT ratio as the actual one-way delay
            # divided by the minimum one-way delay. Of course, this
            # may not be the same as the true RTT divided by the
            # minimum RTT, since packets on the reverse path likely
            # experience less queuing. Therefore, this can be thought
            # of as an upper bound on the true RTT ratio.
            output[j]["true RTT ratio"] = (
                (curr_recv_time -
                 # Calculate the send time of this packet.
                 send_pkts[j + packet_loss][1]) /
                one_way_us)
=======

            # Process packet loss
            curr_loss = packet_loss - prev_loss
            if (curr_loss > 0 and j > 0):
                prev_recv_time = recv_pkts[j - 1][1]
                loss_interval = (curr_recv_time - prev_recv_time) / (curr_loss + 1.0)
                # Update all windowed metrics
                for (metric, _). win in itertools.product(WINDOWED, WINDOWS):
                    state = windowed_state[win]
                    for k in range(0, curr_loss):
                        state["loss_queue"].append(prev_recv_time + (k + 1) * loss_interval)

            curr_send_time = send_pkts[j + packet_loss][1]
            output[j]["RTT ratio"] = (curr_recv_time - curr_send_time) / one_way_us
>>>>>>> 5620eda7

            # EWMA metrics.
            for (metric, ), alpha in itertools.product(EWMAS, ALPHAS):
                metric = make_ewma_metric(metric, alpha)
                if j > 0:
                    if "RTT ratio" in metric:
                        new = output[j]["RTT ratio"]
                    elif "inter-arrival time" in metric:
                        new = interarrival_time
                    elif "loss rate" in metric:
                        # Why is this divided by (curr_loss + 1)?
                        new = curr_loss / (curr_loss + 1)
<<<<<<< HEAD
                    elif "queue occupancy" in metric:
                        # Queue occupancy is calculated using the
                        # router's PCAP files, below.
                        continue
=======
>>>>>>> 5620eda7
                    else:
                        raise Exception(f"Unknown EWMA metric: {metric}")
                    new_ewma = update_ewma(output[j - 1][metric], new, alpha)
                else:
                    new_ewma = 0
                output[j][metric] = new_ewma

            # Windowed metrics.
            for (metric, _). win in itertools.product(WINDOWED, WINDOWS):
                metric = make_win_metric(metric, win)
                window_size = win * min_rtt_us
                state = windowed_state[win]

<<<<<<< HEAD
                if "average inter-arrival time" in metric:
                    # This is calculated as part of the loss rate
                    # calculation, below.
                    continue
                elif "loss rate" in metric:
                    # Process packet loss.
                    if (curr_loss > 0 and j > 0):
                        prev_recv_time = recv_pkts[j - 1][1]
                        loss_interval = (curr_recv_time - prev_recv_time) / (curr_loss + 1.0)
                        for k in range(0, curr_loss):
                            state["loss_queue"].append(prev_recv_time + (k + 1) * loss_interval)

                    # Pop out earlier loss.
                    while state["loss_queue"] and state["loss_queue"][0] < curr_recv_time - window_size:
                        state["loss_queue"].popleft()

                    # Update window_start.
                    while curr_recv_time - recv_pkts[state["window_start"]][1] > window_size:
                        state["window_start"] += 1

                    # If it's processing the first packet (j ==
                    # window_start == 0) or no other packets were
                    # received within the RTT window, then output 0
                    # for the loss rate.
=======
                # Update window_start
                while curr_recv_time - recv_pkts[state["window_start"]][1] > window_size:
                    state["window_start"] += 1

                if "average inter-arrival time" in metric:
                    new = ((curr_recv_time - recv_pkts[j - state["window_start"]]) /
                           (1.0 * (j - state["window_start"] + 1)))
                elif "loss rate" in metric:
                    # If it's processing the first packet (j == window_start == 0) or no
                    # other packets received within the RTT window, then output 0 for
                    # loss rate.
>>>>>>> 5620eda7
                    if j - state["window_start"] > 0:
                        new = (len(state["loss_queue"]) /
                               (1.0 * (len(state["loss_queue"]) + j - state["window_start"])))
                    else:
                        new = 0
<<<<<<< HEAD

                    # Calculate the average inter-arrival time.
                    output[j][make_win_metric(
                        "average inter-arrival time windowed", win)] = (
                            (curr_recv_time -
                             utils.parse_time_us(recv_pkts[window_start][0]) /
                             (j - state["window_start"]))
                elif "queue occupancy" in metric:
                    # Queue occupancy is calculated using the router's
                    # PCAP files, below.
                    continue
=======
>>>>>>> 5620eda7
                else:
                    raise Exception(f"Unknown windowed metric: {metric}")
                output[j][metric] = new

        unfair_flws.append(output)
    # Save memory by explicitly deleting the sent and received packets
    # after they've been parsed. This happens outside of the above
    # for-loop because only the last iteration's sent and received
    # packets are not automatically cleaned up by now (they go out of
    # scope when the send_pkts and recv_pkts variables are overwritten
    # by the next loop).
    del send_pkts
    del recv_pkts

    # Process pcap files from routers to determine queue occupency
    # (sender, timestamp)
    router_pkts = utils.parse_packets_router(
        path.join(sim_dir, f"{sim.name}-1-0.pcap"), sim.payload_B)
    # Index of the output array where the queue occupency result should be appended
    output_index = [0] * sim.unfair_flws

    for i, router_pkt in enumerate(router_pkts):
        sender = router_pkt[0]

        if sender < sim.unfair_flws and output_index[sender] < len(unfair_flws[sender]):

            curr_time = router_pkt[1]

            for (metric, _). win in itertools.product(WINDOWED, WINDOWS):
                state = windowed_state[win]
                state['window_pkt_count'] += 1

                # Update window_start index for this flow, if the window is larger than
                # the expected window size. Also decrement packet count if the packet
                # belongs to the unfair flow
                window_start = state['router_window_start']

                # Use RTT ratio from previous step to compute actual RTT
                # (Assuming that the one-way delay for the ACK sending back to sender
                #  would be min one-way delay)
                rtt_ratio = output[output_index[sender]]["RTT ratio"]
                actual_rtt_us = min_rtts_us[sender] * (rtt_ratio + 0.5)
                window_size = win * actual_rtt_us

                # To avoid the window size bouncing back and forth,
                # only allow the window to grow/shrink in one direction
                if curr_time - router_pkts[window_start][1] > window_size:
                    while (curr_time - router_pkts[window_start][1] >
                           window_size):
                        if router_pkts[window_start][0] == sender:
                            state['window_pkt_count'] -= 1
                        window_start += 1
                # Grow the window size to eariler packets
                elif curr_time - router_pkts[window_start][1] < window_size:
                    while (window_start > 0 and curr_time - router_pkts[window_start][1] <
                           window_size):
                        if router_pkts[window_start][0] == sender:
                            state['window_pkt_count'] += 1
                        window_start -= 1

                state['router_window_start'] = window_start
                # Get queue occupency
                queue_occupency = state['window_pkt_count'] / float(i - window_start + 1)

                # Add this record to output array
                unfair_flws[sender][output_index[sender]][metric]["queue occupancy windowed"] = (
                    queue_occupency)
            output_index[sender] = output_index[sender] + 1

    # Write to output
    if path.exists(out_flp):
        print(f"    Output already exists: {out_flp}")
    else:
        print(f"    Saving: {out_flp}")
        np.savez_compressed(
            out_flp, **{str(k + 1): v for k, v in enumerate(unfair_flws)})


def main():
    """ This program's entrypoint. """
    # Parse command line arguments.
    psr = argparse.ArgumentParser(
        description="Parses the output of gen_training_data.py.")
    psr.add_argument(
        "--exp-dir",
        help=("The directory in which the experiment results are stored "
              "(required)."), required=True, type=str)
    psr.add_argument(
        "--out-dir",
        help="The directory in which to store output files (required).",
        required=True, type=str)
    args = psr.parse_args()
    exp_dir = args.exp_dir
    out_dir = args.out_dir

    # Find all simulations.
    pcaps = [(path.join(exp_dir, sim), out_dir)
             for sim in sorted(os.listdir(exp_dir))]
    print(f"Num files: {len(pcaps)}")
    tim_srt_s = time.time()
    if SYNC:
        for pcap in pcaps:
            parse_pcap(*pcap)
    else:
        with multiprocessing.Pool() as pol:
            pol.starmap(parse_pcap, pcaps)
    print(f"Done parsing - time: {time.time() - tim_srt_s:.2f} seconds")


if __name__ == "__main__":
    main()<|MERGE_RESOLUTION|>--- conflicted
+++ resolved
@@ -24,11 +24,7 @@
     ("seq", "int32"),
     ("arrival time", "int32"),
     ("inter-arrival time", "int32"),
-<<<<<<< HEAD
     ("true RTT ratio", "float")
-=======
-    ("RTT ratio", "float")
->>>>>>> 5620eda7
 ]
 # These metrics are exponentially-weighted moving averages (EWMAs),
 # that are recorded for various values of alpha.
@@ -112,16 +108,10 @@
 
         # State that the windowed metrics need to track across packets.
         windowed_state = {win: {
-<<<<<<< HEAD
             "window_start": 0
             "loss_queue": deque()
-=======
-            "window_start": 0,
-            "loss_queue": deque(),
             "window_pkt_count": 0,
             "router_window_start": 0
-
->>>>>>> 5620eda7
             } for win in WINDOWS}
 
         # Number of packet loss up to the current processing packet
@@ -143,10 +133,7 @@
                 interarrival_time = 0
             output[j]["inter-arrival time"] = interarrival_time
 
-<<<<<<< HEAD
-=======
             # Process packet loss -
->>>>>>> 5620eda7
             # Count the number of dropped packets by checking if the
             # sequence numbers at sender and receiver are the same. If
             # not, the packet is dropped, and the packet_loss counter
@@ -157,7 +144,6 @@
                 # Packet loss
                 packet_loss += 1
                 send_pkt_seq = send_pkts[j + packet_loss][0]
-<<<<<<< HEAD
             curr_loss = packet_loss - prev_loss
 
             # Calculate the true RTT ratio as the actual one-way delay
@@ -171,22 +157,6 @@
                  # Calculate the send time of this packet.
                  send_pkts[j + packet_loss][1]) /
                 one_way_us)
-=======
-
-            # Process packet loss
-            curr_loss = packet_loss - prev_loss
-            if (curr_loss > 0 and j > 0):
-                prev_recv_time = recv_pkts[j - 1][1]
-                loss_interval = (curr_recv_time - prev_recv_time) / (curr_loss + 1.0)
-                # Update all windowed metrics
-                for (metric, _). win in itertools.product(WINDOWED, WINDOWS):
-                    state = windowed_state[win]
-                    for k in range(0, curr_loss):
-                        state["loss_queue"].append(prev_recv_time + (k + 1) * loss_interval)
-
-            curr_send_time = send_pkts[j + packet_loss][1]
-            output[j]["RTT ratio"] = (curr_recv_time - curr_send_time) / one_way_us
->>>>>>> 5620eda7
 
             # EWMA metrics.
             for (metric, ), alpha in itertools.product(EWMAS, ALPHAS):
@@ -199,13 +169,10 @@
                     elif "loss rate" in metric:
                         # Why is this divided by (curr_loss + 1)?
                         new = curr_loss / (curr_loss + 1)
-<<<<<<< HEAD
                     elif "queue occupancy" in metric:
                         # Queue occupancy is calculated using the
                         # router's PCAP files, below.
                         continue
-=======
->>>>>>> 5620eda7
                     else:
                         raise Exception(f"Unknown EWMA metric: {metric}")
                     new_ewma = update_ewma(output[j - 1][metric], new, alpha)
@@ -219,7 +186,6 @@
                 window_size = win * min_rtt_us
                 state = windowed_state[win]
 
-<<<<<<< HEAD
                 if "average inter-arrival time" in metric:
                     # This is calculated as part of the loss rate
                     # calculation, below.
@@ -244,25 +210,11 @@
                     # window_start == 0) or no other packets were
                     # received within the RTT window, then output 0
                     # for the loss rate.
-=======
-                # Update window_start
-                while curr_recv_time - recv_pkts[state["window_start"]][1] > window_size:
-                    state["window_start"] += 1
-
-                if "average inter-arrival time" in metric:
-                    new = ((curr_recv_time - recv_pkts[j - state["window_start"]]) /
-                           (1.0 * (j - state["window_start"] + 1)))
-                elif "loss rate" in metric:
-                    # If it's processing the first packet (j == window_start == 0) or no
-                    # other packets received within the RTT window, then output 0 for
-                    # loss rate.
->>>>>>> 5620eda7
                     if j - state["window_start"] > 0:
                         new = (len(state["loss_queue"]) /
                                (1.0 * (len(state["loss_queue"]) + j - state["window_start"])))
                     else:
                         new = 0
-<<<<<<< HEAD
 
                     # Calculate the average inter-arrival time.
                     output[j][make_win_metric(
@@ -270,12 +222,14 @@
                             (curr_recv_time -
                              utils.parse_time_us(recv_pkts[window_start][0]) /
                              (j - state["window_start"]))
+                    new = ((curr_recv_time - recv_pkts[j - state["window_start"]]) /
+                           (1.0 * (j - state["window_start"] + 1)))
+
                 elif "queue occupancy" in metric:
                     # Queue occupancy is calculated using the router's
                     # PCAP files, below.
                     continue
-=======
->>>>>>> 5620eda7
+
                 else:
                     raise Exception(f"Unknown windowed metric: {metric}")
                 output[j][metric] = new
