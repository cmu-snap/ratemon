--- conflicted
+++ resolved
@@ -9,7 +9,6 @@
 from collections import deque
 
 import numpy as np
-import scapy.layers.inet
 
 import utils
 
@@ -50,24 +49,18 @@
     unfair_flws = []
     rtts_us = []
 
-<<<<<<< HEAD
     for unfair_idx in range(sim.unfair_flws):
         one_way_us = sim.btl_delay_us + 2 * sim.edge_delays[unfair_idx]
         rtt_us = one_way_us * 2
         rtts_us.append(rtt_us)
 
-        send_pkts = utils.parse_packets(
+        send_pkts = utils.parse_packets_endpoint(
             path.join(sim_dir, f"{sim.name}-{unfair_idx + 2}-0.pcap"),
             sim.payload_B)
-        recv_pkts = utils.parse_packets(
+        recv_pkts = utils.parse_packets_endpoint(
             path.join(sim_dir,
                       f"{sim.name}-{unfair_idx + 2 + sim.unfair_flws + sim.other_flws}-0.pcap"),
             sim.payload_B)
-=======
-        # (Seq, timestamp)
-        send_pkts = parse_packets_endpoint(send_flp, packet_size_B)
-        recv_pkts = parse_packets_endpoint(recv_flp, packet_size_B)
->>>>>>> e3b75a35
 
         packet_loss = 0
         window_size = rtt_us * rtt_window
@@ -75,15 +68,9 @@
         loss_queue = deque()
         output = np.empty(len(recv_pkts), dtype=DTYPE)
 
-<<<<<<< HEAD
         for j, recv_pkt in enumerate(recv_pkts):
-            recv_pkt_seq = recv_pkt[1][scapy.layers.inet.TCP].seq
-            send_pkt_seq = send_pkts[j + packet_loss][1][scapy.layers.inet.TCP].seq
-=======
-        for j in range(0, len(recv_pkts)):
-            recv_pkt_seq = recv_pkts[j][0]
+            recv_pkt_seq = recv_pkt[0]
             send_pkt_seq = send_pkts[j + packet_loss][0]
->>>>>>> e3b75a35
 
             # Count the number of dropped packets by checking if the
             # sequence numbers at sender and receiver are the same. If
@@ -96,22 +83,12 @@
                 send_pkt_seq = send_pkts[j + packet_loss][0]
 
             curr_loss = packet_loss - prev_loss
-<<<<<<< HEAD
-            curr_recv_time = utils.parse_time_us(recv_pkt[0])
-            curr_send_time = utils.parse_time_us(send_pkts[j + packet_loss][0])
+            curr_recv_time = recv_pkt[1]
+            curr_send_time = send_pkts[j + packet_loss][1]
 
             # Process packet loss
             if (curr_loss > 0 and j > 0):
-                prev_recv_time = utils.parse_time_us(recv_pkts[j-1][0])
-=======
-
-            curr_recv_time = recv_pkts[j][1]
-            curr_send_time = send_pkts[j + packet_loss][1]
-
-            # Process packet loss
-            if (curr_loss > 0 and j > 0):
-                prev_recv_time = recv_pkts[j-1][1]
->>>>>>> e3b75a35
+                prev_recv_time = recv_pkts[j - 1][1]
                 loss_interval = (curr_recv_time - prev_recv_time) / (curr_loss + 1.0)
                 for k in range(0, curr_loss):
                     loss_queue.append(prev_recv_time + (k + 1) * loss_interval)
@@ -121,19 +98,13 @@
                 loss_queue.popleft()
 
             # Update window_start
-<<<<<<< HEAD
-            while (curr_recv_time - utils.parse_time_us(recv_pkts[window_start][0]) >
-                   window_size):
-=======
             while curr_recv_time - recv_pkts[window_start][1] > window_size:
->>>>>>> e3b75a35
                 window_start += 1
 
             output[j]["seq"] = recv_pkt_seq
             output[j]["arrival time"] = curr_recv_time
             if j > 0:
-                interarrival_time = curr_recv_time - utils.parse_time_us(
-                    recv_pkts[j - 1][0])
+                interarrival_time = curr_recv_time - recv_pkts[j - 1][1]
             else:
                 interarrival_time = 0
             output[j]["inter-arrival time"] = interarrival_time
@@ -143,14 +114,8 @@
             # other packets received within the RTT window, then output 0 for
             # loss rate.
             if j - window_start > 0:
-<<<<<<< HEAD
                 loss_rate = (len(loss_queue) /
                              (1.0 * (len(loss_queue) + j - window_start)))
-=======
-                output[j][2] = (curr_recv_time - recv_pkts[window_start][1]) / \
-                               (1.0 * (j - window_start))
-                output[j][3] = len(loss_queue) / (1.0 * (len(loss_queue) + j - window_start))
->>>>>>> e3b75a35
             else:
                 loss_rate = 0
             output[j]["loss rate"] = loss_rate
@@ -166,14 +131,9 @@
     del recv_pkts
 
     # Process pcap files from routers to determine queue occupency
-<<<<<<< HEAD
-    router_pkts = utils.parse_packets(
+    # (sender, timestamp)
+    router_pkts = utils.parse_packets_router(
         path.join(sim_dir, f"{sim.name}-1-0.pcap"), sim.payload_B)
-=======
-    # (sender, timestamp)
-    router_pkts = parse_packets_endpoint(flp, packet_size_B)
-
->>>>>>> e3b75a35
     # Number of packets sent by the unfair flows within RTT window
     # Note that RTT window could be different for flows with different RTT
     window_pkt_count = [0] * sim.unfair_flws
@@ -184,36 +144,20 @@
     # Index of the output array where the queue occupency result should be appended
     output_index = [0] * sim.unfair_flws
 
-<<<<<<< HEAD
     for i, router_pkt in enumerate(router_pkts):
-        sender = int(router_pkt[1][scapy.layers.inet.IP].src.split(".")[2])
+        sender = router_pkt[0]
 
         if sender < sim.unfair_flws:
-            curr_time = utils.parse_time_us(router_pkt[0])
-=======
-    for i in range(len(router_pkts)):
-        sender = router_pkts[i][0]
-
-        if sender < unfair_flows:
-            curr_time = router_pkts[i][1]
->>>>>>> e3b75a35
+            curr_time = router_pkt[1]
             window_pkt_count[sender] += 1
 
             # Update window_start index for this flow, if the window is larger than
             # the expected window size. Also decrement packet count if the packet
             # belongs to the unfair flow
             window_start = router_window_start[sender]
-<<<<<<< HEAD
-            while (curr_time - utils.parse_time_us(router_pkts[window_start][0]) >
+            while ((curr_time - router_pkts[window_start][1]) >
                    rtts_us[sender] * rtt_window):
-                prev_sender = int(router_pkts[window_start][1]
-                                  [scapy.layers.inet.IP].src.split(".")[2])
-                if prev_sender == sender:
-=======
-            while (curr_time - router_pkts[window_start][1] >
-                   rtt_list[sender] * rtt_window):
                 if router_pkts[window_start][0] == sender:
->>>>>>> e3b75a35
                     window_pkt_count[sender] -= 1
                 window_start += 1
 
